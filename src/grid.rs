--- conflicted
+++ resolved
@@ -138,19 +138,12 @@
 
     /// Try to retrieve the value at the given position.
     ///
-<<<<<<< HEAD
-    /// Returns None if the position is out of bounds.
-=======
     /// Returns `None` if the position is out of bounds.
->>>>>>> ce06a703
     #[inline]
     pub fn get(&self, xy: impl GridPoint) -> Option<&T> {
         if !self.in_bounds(xy) {
             return None;
         }
-<<<<<<< HEAD
-        Some(&self[xy])
-=======
         let i = self.transform_lti(xy);
         Some(&self.data[i])
     }
@@ -164,7 +157,6 @@
         }
         let i = self.transform_lti(xy);
         Some(&mut self.data[i])
->>>>>>> ce06a703
     }
 
     #[inline]
